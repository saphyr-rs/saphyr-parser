--- conflicted
+++ resolved
@@ -640,17 +640,6 @@
     }
 
     #[test]
-<<<<<<< HEAD
-    fn test_recursion_depth_check_objects() {
-        let s = "{a:".repeat(10_000) + &"}".repeat(10_000);
-        assert!(YamlLoader::load_from_str(&s).is_err());
-    }
-
-    #[test]
-    fn test_recursion_depth_check_arrays() {
-        let s = "[".repeat(10_000) + &"]".repeat(10_000);
-        assert!(YamlLoader::load_from_str(&s).is_err());
-=======
     fn test_indentation_equality() {
 
         let four_spaces = YamlLoader::load_from_str(r#"
@@ -705,6 +694,17 @@
         assert_eq!(doc["subcommands"][0]["server"],  Yaml::Null);
         assert!(doc["subcommands2"][0]["server"].as_hash().is_some());
         assert!(doc["subcommands3"][0]["server"].as_hash().is_some());
->>>>>>> 2c2d40f4
+    }
+
+    #[test]
+    fn test_recursion_depth_check_objects() {
+        let s = "{a:".repeat(10_000) + &"}".repeat(10_000);
+        assert!(YamlLoader::load_from_str(&s).is_err());
+    }
+
+    #[test]
+    fn test_recursion_depth_check_arrays() {
+        let s = "[".repeat(10_000) + &"]".repeat(10_000);
+        assert!(YamlLoader::load_from_str(&s).is_err());
     }
 }